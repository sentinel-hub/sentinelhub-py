"""
Module implementing utilities for working with batch jobs.
"""
import logging
import time
import warnings
from collections import defaultdict
from typing import DefaultDict, List, Optional, Union

from tqdm.auto import tqdm

from ...config import SHConfig
from ...exceptions import SHDeprecationWarning
from ...type_utils import JsonDict
from .base import BatchRequestStatus
from .process import BatchRequest, BatchTileStatus, SentinelHubBatch
from .statistical import BatchStatisticalRequest, SentinelHubBatchStatistical

LOGGER = logging.getLogger(__name__)

BatchProcessRequestSpec = Union[str, dict, BatchRequest]
BatchStatisticalRequestSpec = Union[str, dict, BatchStatisticalRequest]


_MIN_SLEEP_TIME = 60
_DEFAULT_SLEEP_TIME = 120
_MIN_STAT_SLEEP_TIME = 10
_DEFAULT_STAT_SLEEP_TIME = 15
_MIN_ANALYSIS_SLEEP_TIME = 5
_DEFAULT_ANALYSIS_SLEEP_TIME = 10


def monitor_batch_job(
<<<<<<< HEAD
    batch_request: BatchProcessRequestSpec,
    config: Optional[SHConfig] = None,
    sleep_time: int = _DEFAULT_SLEEP_TIME,
    analysis_sleep_time: int = _DEFAULT_ANALYSIS_SLEEP_TIME,
) -> DefaultDict[BatchTileStatus, List[dict]]:
    """Deprecated version of `monitor_batch_process_job`."""
    warnings.warn(
        "This function was renamed to `monitor_batch_process_job` with the introduction of Statistical Batch. Please"
        " update your code accordingly.",
        category=SHDeprecationWarning,
    )
    return monitor_batch_process_job(batch_request, config, sleep_time, analysis_sleep_time)


def monitor_batch_process_job(
    batch_request: BatchProcessRequestSpec,
=======
    batch_request: BatchRequestType,
>>>>>>> 61cd08ce
    config: Optional[SHConfig] = None,
    sleep_time: int = _DEFAULT_SLEEP_TIME,
    analysis_sleep_time: int = _DEFAULT_ANALYSIS_SLEEP_TIME,
) -> DefaultDict[BatchTileStatus, List[dict]]:
    """A utility function that keeps checking for number of processed tiles until the given batch request finishes.
    During the process it shows a progress bar and at the end it reports information about finished and failed tiles.

    Notes:

      - Before calling this function make sure to start a batch job by calling `SentinelHubBatch.start_job` method. In
        case a batch job is still being analysed this function will wait until the analysis ends.
      - This function will be continuously collecting tile information from Sentinel Hub service. To avoid making too
        many requests please make sure to adjust `sleep_time` parameter according to the size of your job. Larger jobs
        don't need very frequent tile status updates.
      - Some information about the progress of this function is reported to logging level INFO.

    :param batch_request: An object with information about a batch request. Alternatively, it could only be a batch
        request id or a payload.
    :param config: A configuration object with required parameters `sh_client_id`, `sh_client_secret`, and
        `sh_auth_base_url` which is used for authentication and `sh_base_url` which defines the service deployment
        where Batch API will be called.
    :param sleep_time: Number of seconds to sleep between consecutive progress bar updates.
    :param analysis_sleep_time: Number of seconds between consecutive status updates during analysis phase.
    :return: A dictionary mapping a tile status to a list of tile payloads.
    """
    if sleep_time < _MIN_SLEEP_TIME:
        raise ValueError(f"To avoid making too many service requests please set sleep_time>={_MIN_SLEEP_TIME}")

    batch_request = monitor_batch_analysis(batch_request, config=config, sleep_time=analysis_sleep_time)
    if batch_request.status is BatchRequestStatus.PROCESSING:
        LOGGER.info("Batch job is running")

    batch_client = SentinelHubBatch(config=config)

    tiles_per_status = _get_batch_tiles_per_status(batch_request, batch_client)
    success_count = len(tiles_per_status[BatchTileStatus.PROCESSED])
    finished_count = success_count + len(tiles_per_status[BatchTileStatus.FAILED])

    progress_bar = tqdm(total=batch_request.tile_count, initial=finished_count, desc="Progress rate")
    success_bar = tqdm(total=finished_count, initial=success_count, desc="Success rate")
    with progress_bar, success_bar:
        while finished_count < batch_request.tile_count:
            time.sleep(sleep_time)

            tiles_per_status = _get_batch_tiles_per_status(batch_request, batch_client)
            new_success_count = len(tiles_per_status[BatchTileStatus.PROCESSED])
            new_finished_count = new_success_count + len(tiles_per_status[BatchTileStatus.FAILED])

            progress_bar.update(new_finished_count - finished_count)
            if new_finished_count != finished_count:
                success_bar.total = new_finished_count
                success_bar.refresh()
            success_bar.update(new_success_count - success_count)

            finished_count = new_finished_count
            success_count = new_success_count

    failed_tiles_num = finished_count - success_count
    if failed_tiles_num:
        LOGGER.info("Batch job failed for %d tiles", failed_tiles_num)
    return tiles_per_status


def _get_batch_tiles_per_status(
    batch_request: BatchRequest, batch_client: SentinelHubBatch
) -> DefaultDict[BatchTileStatus, List[dict]]:
    """A helper function that queries information about batch tiles and returns information about tiles, grouped by
    tile status.

    :return: A dictionary mapping a tile status to a list of tile payloads.
    """
    tiles_per_status = defaultdict(list)

    for tile in batch_client.iter_tiles(batch_request):
        status = BatchTileStatus(tile["status"])
        tiles_per_status[status].append(tile)

    return tiles_per_status


def monitor_batch_statistical_job(
    batch_request: BatchStatisticalRequestSpec,
    config: Optional[SHConfig] = None,
    sleep_time: int = _DEFAULT_STAT_SLEEP_TIME,
    analysis_sleep_time: int = _DEFAULT_ANALYSIS_SLEEP_TIME,
) -> JsonDict:
    """A utility function that keeps checking the completion percentage of a Batch Statistical request until complete.

    Notes:

      - Before calling this function make sure to start a batch job via `SentinelHubBatchStatistical.start_job` method.
        In case a batch job is still being analysed this function will wait until the analysis ends.
      - Some information about the progress of this function is reported to logging level INFO.

    :param batch_request: An object with information about a batch request. Alternatively, it could only be a batch
        request id or a payload.
    :param config: A configuration object with required parameters `sh_client_id`, `sh_client_secret`, and
        `sh_auth_base_url` which is used for authentication and `sh_base_url` which defines the service deployment
        where Batch API will be called.
    :param sleep_time: Number of seconds to sleep between consecutive progress bar updates.
    :param analysis_sleep_time: Number of seconds between consecutive status updates during analysis phase.
    :return: Final status of the batch request.
    """
    if sleep_time < _MIN_STAT_SLEEP_TIME:
        raise ValueError(f"To avoid making too many service requests please set sleep_time>={_MIN_STAT_SLEEP_TIME}")

    batch_request = monitor_batch_statistical_analysis(batch_request, config, sleep_time=analysis_sleep_time)
    if batch_request.status is BatchRequestStatus.PROCESSING:
        LOGGER.info("Batch job is running")

    batch_client = SentinelHubBatchStatistical(config=config)

    request_status = batch_client.get_status(batch_request)
    progress = request_status["completionPercentage"]
    with tqdm(total=100, initial=progress, desc="Completion percentage") as progress_bar:
        while progress < 100:
            time.sleep(sleep_time)

            request_status = batch_client.get_status(batch_request)
            progress_bar.update(progress - request_status["completionPercentage"])
            progress = request_status["completionPercentage"]
    return request_status


def monitor_batch_analysis(
<<<<<<< HEAD
    batch_request: BatchProcessRequestSpec,
    config: Optional[SHConfig] = None,
    sleep_time: int = _DEFAULT_ANALYSIS_SLEEP_TIME,
) -> BatchRequest:
    """Deprecated version of `monitor_batch_process_analysis`."""
    warnings.warn(
        "This function was renamed to `monitor_batch_process_analysis` with the introduction of Statistical Batch. "
        "Please update your code accordingly.",
        category=SHDeprecationWarning,
    )
    return monitor_batch_process_analysis(batch_request, config, sleep_time)


def monitor_batch_process_analysis(
    batch_request: BatchProcessRequestSpec,
    config: Optional[SHConfig] = None,
    sleep_time: int = _DEFAULT_ANALYSIS_SLEEP_TIME,
=======
    batch_request: BatchRequestType, config: Optional[SHConfig] = None, sleep_time: int = _DEFAULT_ANALYSIS_SLEEP_TIME
>>>>>>> 61cd08ce
) -> BatchRequest:
    """A utility function that is waiting until analysis phase of a batch job finishes and regularly checks its status.
    In case analysis phase failed it raises an error at the end.

    :param batch_request: An object with information about a batch request. Alternatively, it could only be a batch
        request id or a payload.
    :param config: A configuration object with required parameters `sh_client_id`, `sh_client_secret`, and
        `sh_auth_base_url` which is used for authentication and `sh_base_url` which defines the service deployment
        where Batch API will be called.
    :param sleep_time: Number of seconds between consecutive status updates during analysis phase.
    :return: Batch request info
    """
    if sleep_time < _MIN_ANALYSIS_SLEEP_TIME:
        raise ValueError(
            f"To avoid making too many service requests please set analysis sleep time >={_MIN_ANALYSIS_SLEEP_TIME}"
        )

    batch_client = SentinelHubBatch(config=config)
    batch_request = batch_client.get_request(batch_request)
    while batch_request.status in [BatchRequestStatus.CREATED, BatchRequestStatus.ANALYSING]:
        LOGGER.info("Batch job has a status %s, sleeping for %d seconds", batch_request.status.value, sleep_time)
        time.sleep(sleep_time)
        batch_request = batch_client.get_request(batch_request)

    batch_request.raise_for_status(status=[BatchRequestStatus.FAILED, BatchRequestStatus.CANCELED])
    return batch_request


def monitor_batch_statistical_analysis(
    batch_request: BatchStatisticalRequestSpec,
    config: Optional[SHConfig] = None,
    sleep_time: int = _DEFAULT_ANALYSIS_SLEEP_TIME,
) -> BatchStatisticalRequest:
    """A utility function that is waiting until analysis phase of a batch job finishes and regularly checks its status.
    In case analysis phase failed it raises an error at the end.

    :param batch_request: An object with information about a batch request. Alternatively, it could only be a batch
        request id or a payload.
    :param config: A configuration object with required parameters `sh_client_id`, `sh_client_secret`, and
        `sh_auth_base_url` which is used for authentication and `sh_base_url` which defines the service deployment
        where Batch API will be called.
    :param sleep_time: Number of seconds between consecutive status updates during analysis phase.
    :return: Batch request info
    """
    if sleep_time < _MIN_ANALYSIS_SLEEP_TIME:
        raise ValueError(
            f"To avoid making too many service requests please set analysis sleep time >={_MIN_ANALYSIS_SLEEP_TIME}"
        )

    batch_client = SentinelHubBatchStatistical(config=config)
    request_status = BatchRequestStatus(batch_client.get_status(batch_request)["status"])
    while request_status in [BatchRequestStatus.CREATED, BatchRequestStatus.ANALYSING]:
        LOGGER.info("Batch job has a status %s, sleeping for %d seconds", request_status.value, sleep_time)
        time.sleep(sleep_time)
        request_status = BatchRequestStatus(batch_client.get_status(batch_request)["status"])

    batch_request = batch_client.get_request(batch_request)
    batch_request.raise_for_status(status=[BatchRequestStatus.FAILED, BatchRequestStatus.CANCELED])
    return batch_request<|MERGE_RESOLUTION|>--- conflicted
+++ resolved
@@ -31,7 +31,6 @@
 
 
 def monitor_batch_job(
-<<<<<<< HEAD
     batch_request: BatchProcessRequestSpec,
     config: Optional[SHConfig] = None,
     sleep_time: int = _DEFAULT_SLEEP_TIME,
@@ -48,9 +47,6 @@
 
 def monitor_batch_process_job(
     batch_request: BatchProcessRequestSpec,
-=======
-    batch_request: BatchRequestType,
->>>>>>> 61cd08ce
     config: Optional[SHConfig] = None,
     sleep_time: int = _DEFAULT_SLEEP_TIME,
     analysis_sleep_time: int = _DEFAULT_ANALYSIS_SLEEP_TIME,
@@ -176,7 +172,6 @@
 
 
 def monitor_batch_analysis(
-<<<<<<< HEAD
     batch_request: BatchProcessRequestSpec,
     config: Optional[SHConfig] = None,
     sleep_time: int = _DEFAULT_ANALYSIS_SLEEP_TIME,
@@ -194,9 +189,6 @@
     batch_request: BatchProcessRequestSpec,
     config: Optional[SHConfig] = None,
     sleep_time: int = _DEFAULT_ANALYSIS_SLEEP_TIME,
-=======
-    batch_request: BatchRequestType, config: Optional[SHConfig] = None, sleep_time: int = _DEFAULT_ANALYSIS_SLEEP_TIME
->>>>>>> 61cd08ce
 ) -> BatchRequest:
     """A utility function that is waiting until analysis phase of a batch job finishes and regularly checks its status.
     In case analysis phase failed it raises an error at the end.
