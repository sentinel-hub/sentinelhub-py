--- conflicted
+++ resolved
@@ -677,11 +677,7 @@
         """
         return f"{self.tile_url}/qi/{metafile}"
 
-<<<<<<< HEAD
-    def get_gml_url(self, qi_type, band="B00"):
-=======
-    def get_gml_url(self, qi_type, band='B00', data_format=MimeType.GML):
->>>>>>> 16eb2875
+    def get_gml_url(self, qi_type, band="B00", data_format=MimeType.GML):
         """
         :param qi_type: type of quality indicator
         :type qi_type: str
@@ -690,15 +686,10 @@
         :return: location of gml file on AWS
         :rtype: str
         """
-<<<<<<< HEAD
         band = band.split("/")[-1]
-        return self.get_qi_url(f"MSK_{qi_type}_{band}.gml")
-=======
-        band = band.split('/')[-1]
         if data_format == MimeType.JP2:
-            return self.get_qi_url(f'{qi_type}_{band}.{data_format.value}')
-        return self.get_qi_url(f'MSK_{qi_type}_{band}.{data_format.value}')
->>>>>>> 16eb2875
+            return self.get_qi_url(f"{qi_type}_{band}.{data_format.value}")
+        return self.get_qi_url(f"MSK_{qi_type}_{band}.{data_format.value}")
 
     def get_preview_url(self, data_type="L1C"):
         """Returns url location of full resolution L1C preview
