"""
Module for managing configuration data from `config.toml`
"""
from __future__ import annotations

import copy
import json
import numbers
import os
from pathlib import Path
from typing import Dict, Iterable, Optional, Tuple, Union

import tomli
import tomli_w

DEFAULT_PROFILE = "default"


class SHConfig:  # pylint: disable=too-many-instance-attributes
    """A sentinelhub-py package configuration class.

    The class reads the configurable settings from ``config.toml`` file on initialization:

        - `instance_id`: An instance ID for Sentinel Hub service used for OGC requests.
        - `sh_client_id`: User's OAuth client ID for Sentinel Hub service
        - `sh_client_secret`: User's OAuth client secret for Sentinel Hub service
        - `sh_base_url`: There exist multiple deployed instances of Sentinel Hub service, this parameter defines the
          location of a specific service instance.
        - `sh_auth_base_url`: Base url for Sentinel Hub Authentication service. Authentication is typically sent to the
          main service deployment even if `sh_base_url` points to another deployment.
        - `geopedia_wms_url`: Base url for Geopedia WMS services.
        - `geopedia_rest_url`: Base url for Geopedia REST services.
        - `aws_access_key_id`: Access key for AWS Requester Pays buckets.
        - `aws_secret_access_key`: Secret access key for AWS Requester Pays buckets.
        - `aws_session_token`: A session token for your AWS account. It is only needed when you are using temporary
          credentials.
        - `aws_metadata_url`: Base url for publicly available metadata files
        - `aws_s3_l1c_bucket`: Name of Sentinel-2 L1C bucket at AWS s3 service.
        - `aws_s3_l2a_bucket`: Name of Sentinel-2 L2A bucket at AWS s3 service.
        - `opensearch_url`: Base url for Sentinelhub Opensearch service.
        - `max_wfs_records_per_query`: Maximum number of records returned for each WFS query.
        - `max_opensearch_records_per_query`: Maximum number of records returned for each Opensearch query.
        - `max_download_attempts`: Maximum number of download attempts from a single URL until an error will be raised.
        - `download_sleep_time`: Number of seconds to sleep between the first failed attempt and the next. Every next
          attempt this number exponentially increases with factor `3`.
        - `download_timeout_seconds`: Maximum number of seconds before download attempt is canceled.
        - `number_of_download_processes`: Number of download processes, used to calculate rate-limit sleep time.

    For manual modification of `config.toml` you can see the expected location of the file via
    `SHConfig.get_config_location()`.

    Usage in the code:

        * ``SHConfig().sh_base_url``
        * ``SHConfig().instance_id``

    """

    CREDENTIALS = (
        "instance_id",
        "sh_client_id",
        "sh_client_secret",
        "aws_access_key_id",
        "aws_secret_access_key",
        "aws_session_token",
    )
    OTHER_PARAMS = (
        "sh_base_url",
        "sh_auth_base_url",
        "geopedia_wms_url",
        "geopedia_rest_url",
        "aws_metadata_url",
        "aws_s3_l1c_bucket",
        "aws_s3_l2a_bucket",
        "opensearch_url",
        "max_wfs_records_per_query",
        "max_opensearch_records_per_query",
        "max_download_attempts",
        "download_sleep_time",
        "download_timeout_seconds",
        "number_of_download_processes",
    )

    def __init__(self, profile: str = DEFAULT_PROFILE, *, use_defaults: bool = False):
        """
        :param use_defaults: Does not load the configuration file, returns config object with defaults only.
        """

        self.instance_id: str = ""
        self.sh_client_id: str = ""
        self.sh_client_secret: str = ""
        self.sh_base_url: str = "https://services.sentinel-hub.com"
        self.sh_auth_base_url: str = "https://services.sentinel-hub.com"
        self.geopedia_wms_url: str = "https://service.geopedia.world"
        self.geopedia_rest_url: str = "https://www.geopedia.world/rest"
        self.aws_access_key_id: str = ""
        self.aws_secret_access_key: str = ""
        self.aws_session_token: str = ""
        self.aws_metadata_url: str = "https://roda.sentinel-hub.com"
        self.aws_s3_l1c_bucket: str = "sentinel-s2-l1c"
        self.aws_s3_l2a_bucket: str = "sentinel-s2-l2a"
        self.opensearch_url: str = "http://opensearch.sentinel-hub.com/resto/api/collections/Sentinel2"
        self.max_wfs_records_per_query: int = 100
        self.max_opensearch_records_per_query: int = 500  # pylint: disable=invalid-name
        self.max_download_attempts: int = 4
        self.download_sleep_time: float = 5.0
        self.download_timeout_seconds: float = 120.0
        self.number_of_download_processes: int = 1

        if not use_defaults:
            loaded_instance = SHConfig.load(profile=profile)  # user parameters validated in here already
            for param in SHConfig.get_params():
                setattr(self, param, getattr(loaded_instance, param))

    def _validate_values(self) -> None:
        """Ensures that the values are aligned with expectations."""
        default = SHConfig(use_defaults=True)

        for param in self.get_params():
            value = getattr(self, param)
            default_value = getattr(default, param)
            param_type = type(default_value)

            if isinstance(value, str) and value.startswith("http"):
                value = value.rstrip("/")
            if (param_type is float) and isinstance(value, numbers.Number):
                continue
            if not isinstance(value, param_type):
                raise ValueError(f"Value of parameter `{param}` must be of type {param_type.__name__}")
        if self.max_wfs_records_per_query > 100:
            raise ValueError("Value of config parameter `max_wfs_records_per_query` must be at most 100")
        if self.max_opensearch_records_per_query > 500:
            raise ValueError("Value of config parameter `max_opensearch_records_per_query` must be at most 500")

    def __str__(self) -> str:
        """Content of SHConfig in json schema. Credentials are masked for safety."""
        return json.dumps(self.to_dict(mask_credentials=True), indent=2)

    def __repr__(self) -> str:
        """Representation of SHConfig parameters. Credentials are masked for safety."""
        config_dict = self.to_dict(mask_credentials=True)
        content = ",\n  ".join(f"{key}={repr(value)}" for key, value in config_dict.items())
        return f"{self.__class__.__name__}(\n  {content},\n)"

    def __eq__(self, other: object) -> bool:
        """Two instances of `SHConfig` are equal if all values of their parameters are equal."""
        if not isinstance(other, SHConfig):
            return False
        return all(getattr(self, param) == getattr(other, param) for param in self.get_params())

    @classmethod
    def load(cls, filename: Optional[str] = None, profile: str = DEFAULT_PROFILE) -> SHConfig:
        """Loads configuration parameters from a file. If a filename is not specified the configuration is loaded from
        the location specified by `SHConfig.get_config_location()`.

        :param filename: Optional path of the configuration file to be loaded.
        :param profile: Which profile to load from the configuration file.
        """
        config = cls(use_defaults=True)

        if filename is None:
            filename = cls.get_config_location()
            if not os.path.exists(filename):  # nothing to load from disk
                config.save(profile)  # store default configuration to standard location
                return config

        with open(filename, "rb") as cfg_file:
            configurations_dict = tomli.load(cfg_file)

        if profile not in configurations_dict:
            raise KeyError(f"Profile {profile} not found in configuration file.")

        config_fields = cls.get_params()
        for param, value in configurations_dict[profile].items():
            if param in config_fields:
                setattr(config, param, value)

        config._validate_values()
        return config

    def save(self, filename: Optional[str] = None, profile: str = DEFAULT_PROFILE) -> None:
        """Saves configuration parameters to the user settings in the `config.toml` file.  If a filename is not
        specified, the configuration is saved to the location specified by `SHConfig.get_config_location()`.

        :param filename: Optional path of the configuration file to be saved.
        :param profile: Under which profile to save the configuration.
        """
        self._validate_values()

        file_path = Path(filename or self.get_config_location())
        file_path.parent.mkdir(parents=True, exist_ok=True)

        if file_path.exists():
            with open(file_path, "rb") as cfg_file:
                current_configuration = tomli.load(cfg_file)
        else:
            current_configuration = {}

        current_configuration[profile] = self.to_dict(mask_credentials=False)
        with open(file_path, "wb") as cfg_file:
            tomli_w.dump(current_configuration, cfg_file)

    def copy(self) -> SHConfig:
        """Makes a copy of an instance of `SHConfig`"""
        return copy.copy(self)

    def reset(self, params: Union[str, Iterable[str], object] = ...) -> None:
        """Resets configuration class to default values. Does not save unless the `save` method is called afterwards.

        Parameters can be specified as a list of names, e.g. ``['instance_id', 'aws_access_key_id']``, or as a single
        name, e.g. ``'sh_base_url'``. By default, all parameters will be reset.

        :param params: Parameters to reset to default values.
        """
        default_config = SHConfig(use_defaults=True)

        if params is ...:
            params = self.get_params()
        elif isinstance(params, str):
            params = [params]

        if isinstance(params, Iterable):
            for param in params:
                self._reset_param(param, default_config)
        else:
            raise ValueError(f"Parameters must be a list of strings or as a single string, got {params}")

    def _reset_param(self, param: str, default_config: SHConfig) -> None:
        """Resets a single parameter."""
        if param not in self.get_params():
            raise ValueError(f"Cannot reset unknown parameter `{param}`")
        setattr(self, param, getattr(default_config, param))

    @classmethod
    def get_params(cls) -> Tuple[str, ...]:
        """Returns a list of parameter names."""
        return cls.CREDENTIALS + cls.OTHER_PARAMS

    def to_dict(self, mask_credentials: bool = True) -> Dict[str, Union[str, float]]:
        """Get a dictionary representation of the `SHConfig` class.

        :param hide_credentials: Wether to mask fields containing credentials.
        :return: A dictionary with configuration parameters
        """
        config_params = {param: getattr(self, param) for param in self.get_params()}

        if mask_credentials:
            for param in self.CREDENTIALS:
                config_params[param] = self._mask_credentials(config_params[param])

        return config_params

    def _mask_credentials(self, value: str) -> str:
        """In case a parameter that holds credentials is given it will mask its value"""
        hide_size = min(max(len(value) - 4, 10), len(value))
        return "*" * hide_size + value[hide_size:]

    @classmethod
    def get_config_location(cls) -> str:
        """Returns the default location of the user configuration file on disk."""
        user_folder = os.path.expanduser("~")
<<<<<<< HEAD
        return os.path.join(user_folder, ".config", "sentinelhub", "config.toml")

    def raise_for_missing_instance_id(self) -> None:
        """In case Sentinel Hub instance ID is missing it raises an informative error

        :raises: ValueError
        """
        if not self.instance_id:
            raise ValueError(
                "Sentinel Hub instance ID is missing. "
                "Either provide it with SHConfig object or save it into config.toml configuration file. "
                "Check https://sentinelhub-py.readthedocs.io/en/latest/configure.html for more info."
            )
=======
        return os.path.join(user_folder, ".config", "sentinelhub", "config.json")
>>>>>>> 82b3a7f3
<|MERGE_RESOLUTION|>--- conflicted
+++ resolved
@@ -259,20 +259,4 @@
     def get_config_location(cls) -> str:
         """Returns the default location of the user configuration file on disk."""
         user_folder = os.path.expanduser("~")
-<<<<<<< HEAD
-        return os.path.join(user_folder, ".config", "sentinelhub", "config.toml")
-
-    def raise_for_missing_instance_id(self) -> None:
-        """In case Sentinel Hub instance ID is missing it raises an informative error
-
-        :raises: ValueError
-        """
-        if not self.instance_id:
-            raise ValueError(
-                "Sentinel Hub instance ID is missing. "
-                "Either provide it with SHConfig object or save it into config.toml configuration file. "
-                "Check https://sentinelhub-py.readthedocs.io/en/latest/configure.html for more info."
-            )
-=======
-        return os.path.join(user_folder, ".config", "sentinelhub", "config.json")
->>>>>>> 82b3a7f3
+        return os.path.join(user_folder, ".config", "sentinelhub", "config.toml")