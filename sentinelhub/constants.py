"""
Module defining constants and enumerate types used in the package
"""
import functools
import itertools as it
import mimetypes
import re
import warnings
from enum import Enum, EnumMeta

import pyproj
import utm
from aenum import extend_enum

from ._version import __version__
from .exceptions import SHUserWarning


class PackageProps:
    """Class for obtaining package properties. Currently it supports obtaining package version."""

    @staticmethod
    def get_version():
        """Returns package version

        :return: package version
        :rtype: str
        """
        return __version__


class ServiceUrl:
    """Most commonly used Sentinel Hub service URLs"""

    MAIN = "https://services.sentinel-hub.com"
    USWEST = "https://services-uswest2.sentinel-hub.com"
    CREODIAS = "https://creodias.sentinel-hub.com"
    EOCLOUD = "http://services.eocloud.sentinel-hub.com"
    MUNDI = "https://shservices.mundiwebservices.com"


class ServiceType(Enum):
    """Enum constant class for type of service

    Supported types are WMS, WCS, WFS, AWS, IMAGE
    """

    WMS = "wms"
    WCS = "wcs"
    WFS = "wfs"
    AWS = "aws"
    IMAGE = "image"
    FIS = "fis"
    PROCESSING_API = "processing"


class CRSMeta(EnumMeta):
    """Metaclass used for building CRS Enum class"""

    _UNSUPPORTED_CRS = pyproj.CRS(4326)

    def __new__(mcs, cls, bases, classdict):
        """This is executed at the beginning of runtime when CRS class is created"""
        for direction, direction_value in [("N", "6"), ("S", "7")]:
            for zone in range(1, 61):
                classdict[f"UTM_{zone}{direction}"] = f"32{direction_value}{zone:02}"

        return super().__new__(mcs, cls, bases, classdict)

    def __call__(cls, crs_value, *args, **kwargs):
        """This is executed whenever CRS('something') is called"""
        # pylint: disable=signature-differs
        crs_value = cls._parse_crs(crs_value)

        if isinstance(crs_value, str) and not cls.has_value(crs_value) and crs_value.isdigit() and len(crs_value) >= 4:
            crs_name = f"EPSG_{crs_value}"
            extend_enum(cls, crs_name, crs_value)

        return super().__call__(crs_value, *args, **kwargs)

    @staticmethod
    def _parse_crs(value):
        """Method for parsing different inputs representing the same CRS enum. Examples:

        - 4326
        - 'EPSG:3857'
        - {'init': 32633}
        - geojson['crs']['properties']['name'] string (urn:ogc:def:crs:...)
        - pyproj.CRS(32743)
        """
        if isinstance(value, dict) and "init" in value:
            value = value["init"]
        if isinstance(value, pyproj.CRS):
            if value == CRSMeta._UNSUPPORTED_CRS:
                message = (
                    "sentinelhub-py supports only WGS 84 coordinate reference system with "
                    "coordinate order lng-lat. Given pyproj.CRS(4326) has coordinate order lat-lng. Be careful "
                    "to use the correct order of coordinates."
                )
                warnings.warn(message, category=SHUserWarning)

            epsg_code = value.to_epsg()
            if epsg_code is not None:
                return str(epsg_code)

            error_message = f"Failed to determine an EPSG code of the given CRS:\n{repr(value)}"
            maybe_epsg = value.to_epsg(min_confidence=0)
            if maybe_epsg is not None:
                error_message = f"{error_message}\nIt might be EPSG {maybe_epsg} but pyproj is not confident enough."
            raise ValueError(error_message)

        if isinstance(value, int):
            return str(value)
        if isinstance(value, str):
            if "urn:ogc:def:crs" in value.lower():
                crs_template = re.compile(r"urn:ogc:def:crs:.+::(?P<code>.+)", re.IGNORECASE)
                value = crs_template.match(value).group("code")
            if value.upper() == "CRS84":
                return "4326"
            return value.lower().strip("epsg: ")
        return value


class CRS(Enum, metaclass=CRSMeta):
    """Coordinate Reference System enumerate class

    Available CRS constants are WGS84, POP_WEB (i.e. Popular Web Mercator) and constants in form UTM_<zone><direction>,
    where zone is an integer from [1, 60] and direction is either N or S (i.e. northern or southern hemisphere)
    """

    WGS84 = "4326"
    POP_WEB = "3857"
    #: UTM enum members are defined in CRSMeta.__new__

    def __str__(self):
        """Method for casting CRS enum into string"""
        return self.ogc_string()

    def __repr__(self):
        """Method for retrieving CRS enum representation"""
        return f"CRS('{self.value}')"

    @classmethod
    def has_value(cls, value):
        """Tests whether CRS contains a constant defined with string `value`.

        :param value: The string representation of the enum constant.
        :type value: str
        :return: `True` if there exists a constant with string value `value`, `False` otherwise
        :rtype: bool
        """
        return value in cls._value2member_map_

    @property
    def epsg(self):
        """EPSG code property

        :return: EPSG code of given CRS
        :rtype: int
        """
        return int(self.value)

    def ogc_string(self):
        """Returns a string of the form authority:id representing the CRS.

        :param self: An enum constant representing a coordinate reference system.
        :type self: CRS
        :return: A string representation of the CRS.
        :rtype: str
        """
        return f"EPSG:{CRS(self).value}"

    @property
    def opengis_string(self):
        """Returns an URL to OGC webpage where the CRS is defined

        :return: An URL with CRS definition
        :rtype: str
        """
        return f"http://www.opengis.net/def/crs/EPSG/0/{self.epsg}"

    def is_utm(self):
        """Checks if crs is one of the 64 possible UTM coordinate reference systems.

        :param self: An enum constant representing a coordinate reference system.
        :type self: CRS
        :return: `True` if crs is UTM and `False` otherwise
        :rtype: bool
        """
        return self.name.startswith("UTM")

    @functools.lru_cache(maxsize=5)
    def projection(self):
        """Returns a projection in form of pyproj class. For better time performance it will cache results of
        5 most recently used CRS classes.

        :return: pyproj projection class
        :rtype: pyproj.Proj
        """
        return pyproj.Proj(self._get_pyproj_projection_def(), preserve_units=True)

    @functools.lru_cache(maxsize=5)
    def pyproj_crs(self):
        """Returns a pyproj CRS class. For better time performance it will cache results of
        5 most recently used CRS classes.

        :return: pyproj CRS class
        :rtype: pyproj.CRS
        """
        return pyproj.CRS(self._get_pyproj_projection_def())

    @functools.lru_cache(maxsize=10)
    def get_transform_function(self, other, always_xy=True):
        """Returns a function for transforming geometrical objects from one CRS to another. The function will support
        transformations between any objects that pyproj supports.
        For better time performance this method will cache results of 10 most recently used pairs of CRS classes.

        :param self: Initial CRS
        :type self: CRS
        :param other: Target CRS
        :type other: CRS
        :param always_xy: Parameter that is passed to `pyproj.Transformer` object and defines axis order for
            transformation. The default value `True` is in most cases the correct one.
        :type always_xy: bool
        :return: A projection function obtained from pyproj package
        :rtype: function
        """
        return pyproj.Transformer.from_proj(self.projection(), other.projection(), always_xy=always_xy).transform

    @staticmethod
    def get_utm_from_wgs84(lng, lat):
        """Convert from WGS84 to UTM coordinate system

        :param lng: Longitude
        :type lng: float
        :param lat: Latitude
        :type lat: float
        :return: UTM coordinates
        :rtype: tuple
        """
        _, _, zone, _ = utm.from_latlon(lat, lng)
        direction = "N" if lat >= 0 else "S"
        return CRS[f"UTM_{zone}{direction}"]

    def _get_pyproj_projection_def(self):
        """Returns a pyproj crs definition

        For WGS 84 it ensures lng-lat order
        """
        return "+proj=longlat +ellps=WGS84 +datum=WGS84 +no_defs" if self is CRS.WGS84 else self.ogc_string()


class CustomUrlParam(Enum):
    """Enum class to represent supported custom url parameters of OGC services

    Supported parameters are `SHOWLOGO`, `EVALSCRIPT`, `EVALSCRIPTURL`, `PREVIEW`, `QUALITY`, `UPSAMPLING`,
    `DOWNSAMPLING`, `GEOMETRY` and `WARNINGS`.

    See http://sentinel-hub.com/develop/documentation/api/custom-url-parameters and
    https://www.sentinel-hub.com/develop/documentation/api/ogc_api/wms-parameters for more information.
    """

    SHOWLOGO = "ShowLogo"
    EVALSCRIPT = "EvalScript"
    EVALSCRIPTURL = "EvalScriptUrl"
    PREVIEW = "Preview"
    QUALITY = "Quality"
    UPSAMPLING = "Upsampling"
    DOWNSAMPLING = "Downsampling"
    GEOMETRY = "Geometry"
    MINQA = "MinQA"

    @classmethod
    def has_value(cls, value):
        """Tests whether CustomUrlParam contains a constant defined with a string `value`

        :param value: The string representation of the enum constant
        :type value: str
        :return: `True` if there exists a constant with a string value `value`, `False` otherwise
        :rtype: bool
        """
        return any(value.lower() == item.value.lower() for item in cls)

    @staticmethod
    def get_string(param):
        """Get custom url parameter name as string

        :param param: CustomUrlParam enum constant
        :type param: Enum constant
        :return: String describing the file format
        :rtype: str
        """
        return param.value


class HistogramType(Enum):
    """Enum class for types of histogram supported by Sentinel Hub FIS service

    Supported histogram types are EQUALFREQUENCY, EQUIDISTANT and STREAMING
    """

    EQUALFREQUENCY = "equalfrequency"
    EQUIDISTANT = "equidistant"
    STREAMING = "streaming"


class MimeType(Enum):
    """Enum class to represent supported file formats

    Supported file formats are TIFF 8-bit, TIFF 16-bit, TIFF 32-bit float, PNG, JPEG, JPEG2000, JSON, CSV, ZIP, HDF5,
    XML, GML, RAW
    """

    TIFF = "tiff"
    PNG = "png"
    JPG = "jpg"
    JP2 = "jp2"
    JSON = "json"
    CSV = "csv"
    ZIP = "zip"
    HDF = "hdf"
    XML = "xml"
    GML = "gml"
    TXT = "txt"
    TAR = "tar"
    RAW = "raw"
    SAFE = "safe"
    PICKLE = "pkl"
    NPY = "npy"
    GPKG = "gpkg"
    GEOJSON = "geojson"
    GZIP = "gz"

    @property
    def extension(self):
        """Returns file extension of the MimeType object

        :returns: A file extension string
        :rtype: str
        """
        return self.value

    @staticmethod
    def from_string(mime_type_str):
        """Parses mime type from a file extension string

        :param mime_type_str: A file extension string
        :type mime_type_str: str
        :return: A mime type enum
        :rtype: MimeType
        """
        guessed_extension = mimetypes.guess_extension(mime_type_str)
        if guessed_extension:
            mime_type_str = guessed_extension.strip(".")
        else:
            mime_type_str = mime_type_str.split("/")[-1]

        if MimeType.has_value(mime_type_str):
            return MimeType(mime_type_str)

        try:
            return {"tif": MimeType.TIFF, "jpeg": MimeType.JPG, "hdf5": MimeType.HDF, "h5": MimeType.HDF}[mime_type_str]
        except KeyError as exception:
            raise ValueError(f"Data format {mime_type_str} is not supported") from exception

    def is_image_format(self):
        """Checks whether file format is an image format

        Example: ``MimeType.PNG.is_image_format()`` or ``MimeType.is_image_format(MimeType.PNG)``

        :param self: File format
        :type self: MimeType
        :return: `True` if file is in image format, `False` otherwise
        :rtype: bool
        """
        return self in frozenset([MimeType.TIFF, MimeType.PNG, MimeType.JP2, MimeType.JPG])

    def is_api_format(self):
        """Checks if mime type is supported by Sentinel Hub API

        :return: True if API supports this format and False otherwise
        :rtype: bool
        """
        return self in frozenset([MimeType.JPG, MimeType.PNG, MimeType.TIFF, MimeType.JSON])

    @classmethod
    def has_value(cls, value):
        """Tests whether MimeType contains a constant defined with string ``value``

        :param value: The string representation of the enum constant
        :type value: str
        :return: `True` if there exists a constant with string value ``value``, `False` otherwise
        :rtype: bool
        """
        return value in cls._value2member_map_

    def get_string(self):
        """Get file format as string

        :return: String describing the file format
        :rtype: str
        """
        if self is MimeType.JP2:
            return "image/jpeg2000"
        if self is MimeType.XML:
            return "text/xml"
        if self is MimeType.RAW:
            return self.value
        return mimetypes.types_map["." + self.value]

    def matches_extension(self, path: str) -> bool:
        """Checks if mime type enum is used as the last file extension in given file path.

        :param path: Path that might have an extension at the end.
        :return: A boolean value indicating if the file path ends with the expected extension.
        """
        return path.endswith(f".{self.extension}")

    def get_expected_max_value(self):
        """Returns max value of image `MimeType` format and raises an error if it is not an image format

        :return: A maximum value of specified image format
        :rtype: int or float
        :raises: ValueError
        """
        try:
            return {MimeType.TIFF: 65535, MimeType.PNG: 255, MimeType.JPG: 255, MimeType.JP2: 10000}[self]
        except KeyError as exception:
            raise ValueError(f"Type {self} is not supported by this method") from exception


class RequestType(Enum):
    """Enum constant class for GET/POST request type"""

    GET = "GET"
    POST = "POST"
    DELETE = "DELETE"
    PUT = "PUT"
    PATCH = "PATCH"


class SHConstants:
    """Initialisation of constants used by OGC request.

    Constants are LATEST
    """

    LATEST = "latest"
    HEADERS = {"User-Agent": f"sentinelhub-py/v{PackageProps.get_version()}"}


class AwsConstants:
    """Initialisation of every constant used by AWS classes

    For each supported data collection it contains lists of all possible bands and all possible metadata files:

        - S2_L1C_BANDS and S2_L1C_METAFILES
        - S2_L2A_BANDS and S2_L2A_METAFILES

    It also contains dictionary of all possible files and their formats: AWS_FILES
    """

    # General constants:
<<<<<<< HEAD
    SOURCE_ID_LIST = ["L1C", "L2A"]
    TILE_INFO = "tileInfo"
    PRODUCT_INFO = "productInfo"
    METADATA = "metadata"
    PREVIEW = "preview"
    PREVIEW_JP2 = "preview*"
    QI_LIST = ["DEFECT", "DETFOO", "NODATA", "SATURA", "TECQUA"]
    QI_MSK_CLOUD = "qi/MSK_CLOUDS_B00"
    AUX_DATA = "AUX_DATA"
    DATASTRIP = "DATASTRIP"
    GRANULE = "GRANULE"
    HTML = "HTML"
    INFO = "rep_info"
    QI_DATA = "QI_DATA"
    IMG_DATA = "IMG_DATA"
    INSPIRE = "inspire"
    MANIFEST = "manifest"
    TCI = "TCI"
    PVI = "PVI"
    ECMWFT = "auxiliary/ECMWFT"
    AUX_ECMWFT = "auxiliary/AUX_ECMWFT"
    DATASTRIP_METADATA = "datastrip/*/metadata"
=======
    SOURCE_ID_LIST = ['L1C', 'L2A']
    TILE_INFO = 'tileInfo'
    PRODUCT_INFO = 'productInfo'
    METADATA = 'metadata'
    PREVIEW = 'preview'
    PREVIEW_JP2 = 'preview*'
    QI_LIST = ['DEFECT', 'DETFOO', 'NODATA', 'SATURA', 'TECQUA']
    QI_LIST_v4 = ['DETFOO', 'QUALIT']
    QI_MSK_CLOUD = 'qi/MSK_CLOUDS_B00'
    AUX_DATA = 'AUX_DATA'
    DATASTRIP = 'DATASTRIP'
    GRANULE = 'GRANULE'
    HTML = 'HTML'
    INFO = 'rep_info'
    QI_DATA = 'QI_DATA'
    IMG_DATA = 'IMG_DATA'
    INSPIRE = 'inspire'
    MANIFEST = 'manifest'
    TCI = 'TCI'
    PVI = 'PVI'
    ECMWFT = 'auxiliary/ECMWFT'
    AUX_ECMWFT = 'auxiliary/AUX_ECMWFT'
    DATASTRIP_METADATA = 'datastrip/*/metadata'
>>>>>>> 16eb2875

    # More constants about L2A
    AOT = "AOT"
    WVP = "WVP"
    SCL = "SCL"
    VIS = "VIS"
    L2A_MANIFEST = "L2AManifest"
    REPORT = "report"
    GIPP = "auxiliary/GIP_TL"
    FORMAT_CORRECTNESS = "FORMAT_CORRECTNESS"
    GENERAL_QUALITY = "GENERAL_QUALITY"
    GEOMETRIC_QUALITY = "GEOMETRIC_QUALITY"
    RADIOMETRIC_QUALITY = "RADIOMETRIC_QUALITY"
    SENSOR_QUALITY = "SENSOR_QUALITY"
    QUALITY_REPORTS = [FORMAT_CORRECTNESS, GENERAL_QUALITY, GEOMETRIC_QUALITY, RADIOMETRIC_QUALITY, SENSOR_QUALITY]
    CLASS_MASKS = ["SNW", "CLD"]
    R10m = "R10m"
    R20m = "R20m"
    R60m = "R60m"
    RESOLUTIONS = [R10m, R20m, R60m]
    S2_L2A_BAND_MAP = {
        R10m: ["B02", "B03", "B04", "B08", AOT, TCI, WVP],
        R20m: ["B02", "B03", "B04", "B05", "B06", "B07", "B8A", "B11", "B12", AOT, SCL, TCI, VIS, WVP],
        R60m: ["B01", "B02", "B03", "B04", "B05", "B06", "B07", "B8A", "B09", "B11", "B12", AOT, SCL, TCI, WVP],
    }

    # Order of elements in following lists is important
    # Sentinel-2 L1C products:
<<<<<<< HEAD
    S2_L1C_BANDS = ["B01", "B02", "B03", "B04", "B05", "B06", "B07", "B08", "B8A", "B09", "B10", "B11", "B12"]
    S2_L1C_METAFILES = (
        [PRODUCT_INFO, TILE_INFO, METADATA, INSPIRE, MANIFEST, DATASTRIP_METADATA]
        + [PREVIEW, PREVIEW_JP2, TCI]
        + [f"{preview}/{band}" for preview, band in it.zip_longest([], S2_L1C_BANDS, fillvalue=PREVIEW)]
        + [QI_MSK_CLOUD]
        + [f"qi/MSK_{qi}_{band}" for qi, band in it.product(QI_LIST, S2_L1C_BANDS)]
        + [f"qi/{qi_report}" for qi_report in [FORMAT_CORRECTNESS, GENERAL_QUALITY, GEOMETRIC_QUALITY, SENSOR_QUALITY]]
        + [ECMWFT]
    )

    # Sentinel-2 L2A products:
    S2_L2A_BANDS = [
        f"{resolution}/{band}" for resolution, band_list in sorted(S2_L2A_BAND_MAP.items()) for band in band_list
    ]
    S2_L2A_METAFILES = (
        [PRODUCT_INFO, TILE_INFO, METADATA, INSPIRE, MANIFEST, L2A_MANIFEST, REPORT, DATASTRIP_METADATA]
        + [f"datastrip/*/qi/{qi_report}" for qi_report in QUALITY_REPORTS]
        + [f"qi/{source_id}_PVI" for source_id in SOURCE_ID_LIST]
        + [f'qi/{mask}_{res.lstrip("R")}' for mask, res in it.product(CLASS_MASKS, [R20m, R60m])]
        + [f"qi/MSK_{qi}_{band}" for qi, band in it.product(QI_LIST, S2_L1C_BANDS)]
        + [QI_MSK_CLOUD]
        + [f"qi/{qi_report}" for qi_report in QUALITY_REPORTS]
        + [ECMWFT, AUX_ECMWFT, GIPP]
    )
=======
    S2_L1C_BANDS = ['B01', 'B02', 'B03', 'B04', 'B05', 'B06', 'B07', 'B08', 'B8A', 'B09', 'B10', 'B11', 'B12']
    S2_L1C_METAFILES = [PRODUCT_INFO, TILE_INFO, METADATA, INSPIRE, MANIFEST, DATASTRIP_METADATA] +\
                       [PREVIEW, PREVIEW_JP2, TCI] +\
                       [f'{preview}/{band}' for preview, band in it.zip_longest([], S2_L1C_BANDS, fillvalue=PREVIEW)] +\
                       [QI_MSK_CLOUD] +\
                       [f'qi/MSK_{qi}_{band}' for qi, band in it.product(QI_LIST, S2_L1C_BANDS)] + \
                       [f'qi/{qi}_{band}' for qi, band in it.product(QI_LIST_v4, S2_L1C_BANDS)] + \
                       [f'qi/{qi_report}' for qi_report in [FORMAT_CORRECTNESS, GENERAL_QUALITY,
                                                            GEOMETRIC_QUALITY, SENSOR_QUALITY]] +\
                       [ECMWFT]

    # Sentinel-2 L2A products:
    S2_L2A_BANDS = [f'{resolution}/{band}' for resolution, band_list in sorted(S2_L2A_BAND_MAP.items())
                    for band in band_list]
    S2_L2A_METAFILES = [PRODUCT_INFO, TILE_INFO, METADATA, INSPIRE, MANIFEST, L2A_MANIFEST, REPORT,
                        DATASTRIP_METADATA] + [f'datastrip/*/qi/{qi_report}' for qi_report in QUALITY_REPORTS] +\
                       [f'qi/{source_id}_PVI' for source_id in SOURCE_ID_LIST] +\
                       [f'qi/{mask}_{res.lstrip("R")}' for mask, res in it.product(CLASS_MASKS, [R20m, R60m])] +\
                       [f'qi/MSK_{qi}_{band}' for qi, band in it.product(QI_LIST, S2_L1C_BANDS)] + \
                       [f'qi/{qi}_{band}' for qi, band in it.product(QI_LIST_v4, S2_L1C_BANDS)] + \
                       [QI_MSK_CLOUD] +\
                       [f'qi/{qi_report}' for qi_report in QUALITY_REPORTS] +\
                       [ECMWFT, AUX_ECMWFT, GIPP]
>>>>>>> 16eb2875

    # Product files with formats:
    PRODUCT_FILES = {
        **{
            PRODUCT_INFO: MimeType.JSON,
            METADATA: MimeType.XML,
            INSPIRE: MimeType.XML,
            MANIFEST: MimeType.SAFE,
            L2A_MANIFEST: MimeType.XML,
            REPORT: MimeType.XML,
            DATASTRIP_METADATA: MimeType.XML,
        },
        **{f"datastrip/*/qi/{qi_report}": MimeType.XML for qi_report in QUALITY_REPORTS},
    }
    # Tile files with formats:
    TILE_FILES = {
        **{
            TILE_INFO: MimeType.JSON,
            PRODUCT_INFO: MimeType.JSON,
            METADATA: MimeType.XML,
            PREVIEW: MimeType.JPG,
            PREVIEW_JP2: MimeType.JP2,
            TCI: MimeType.JP2,
            QI_MSK_CLOUD: MimeType.GML,
            ECMWFT: MimeType.RAW,
            AUX_ECMWFT: MimeType.RAW,
            GIPP: MimeType.XML,
        },
        **{f"qi/{qi_report}": MimeType.XML for qi_report in QUALITY_REPORTS},
        **{f"{preview}/{band}": MimeType.JP2 for preview, band in it.zip_longest([], S2_L1C_BANDS, fillvalue=PREVIEW)},
        **{f"qi/MSK_{qi}_{band}": MimeType.GML for qi, band in it.product(QI_LIST, S2_L1C_BANDS)},
        **{band: MimeType.JP2 for band in S2_L1C_BANDS},
        **{band: MimeType.JP2 for band in S2_L2A_BANDS},
        **{f"qi/{source_id}_PVI": MimeType.JP2 for source_id in SOURCE_ID_LIST},
        **{f'qi/{mask}_{res.lstrip("R")}': MimeType.JP2 for mask, res in it.product(CLASS_MASKS, [R20m, R60m])},
    }

    # All files joined together
    AWS_FILES = {
        **PRODUCT_FILES,
        **{filename.split("/")[-1]: data_format for filename, data_format in PRODUCT_FILES.items()},
        **TILE_FILES,
        **{filename.split("/")[-1]: data_format for filename, data_format in TILE_FILES.items()},
    }


class EsaSafeType(Enum):
    """Enum constants class for ESA .SAFE type.

    Types are OLD_TYPE and COMPACT_TYPE
    """

    OLD_TYPE = "old_type"
    COMPACT_TYPE = "compact_type"<|MERGE_RESOLUTION|>--- conflicted
+++ resolved
@@ -461,7 +461,6 @@
     """
 
     # General constants:
-<<<<<<< HEAD
     SOURCE_ID_LIST = ["L1C", "L2A"]
     TILE_INFO = "tileInfo"
     PRODUCT_INFO = "productInfo"
@@ -469,6 +468,7 @@
     PREVIEW = "preview"
     PREVIEW_JP2 = "preview*"
     QI_LIST = ["DEFECT", "DETFOO", "NODATA", "SATURA", "TECQUA"]
+    QI_LIST_v4 = ["DETFOO", "QUALIT"]
     QI_MSK_CLOUD = "qi/MSK_CLOUDS_B00"
     AUX_DATA = "AUX_DATA"
     DATASTRIP = "DATASTRIP"
@@ -484,31 +484,6 @@
     ECMWFT = "auxiliary/ECMWFT"
     AUX_ECMWFT = "auxiliary/AUX_ECMWFT"
     DATASTRIP_METADATA = "datastrip/*/metadata"
-=======
-    SOURCE_ID_LIST = ['L1C', 'L2A']
-    TILE_INFO = 'tileInfo'
-    PRODUCT_INFO = 'productInfo'
-    METADATA = 'metadata'
-    PREVIEW = 'preview'
-    PREVIEW_JP2 = 'preview*'
-    QI_LIST = ['DEFECT', 'DETFOO', 'NODATA', 'SATURA', 'TECQUA']
-    QI_LIST_v4 = ['DETFOO', 'QUALIT']
-    QI_MSK_CLOUD = 'qi/MSK_CLOUDS_B00'
-    AUX_DATA = 'AUX_DATA'
-    DATASTRIP = 'DATASTRIP'
-    GRANULE = 'GRANULE'
-    HTML = 'HTML'
-    INFO = 'rep_info'
-    QI_DATA = 'QI_DATA'
-    IMG_DATA = 'IMG_DATA'
-    INSPIRE = 'inspire'
-    MANIFEST = 'manifest'
-    TCI = 'TCI'
-    PVI = 'PVI'
-    ECMWFT = 'auxiliary/ECMWFT'
-    AUX_ECMWFT = 'auxiliary/AUX_ECMWFT'
-    DATASTRIP_METADATA = 'datastrip/*/metadata'
->>>>>>> 16eb2875
 
     # More constants about L2A
     AOT = "AOT"
@@ -537,7 +512,6 @@
 
     # Order of elements in following lists is important
     # Sentinel-2 L1C products:
-<<<<<<< HEAD
     S2_L1C_BANDS = ["B01", "B02", "B03", "B04", "B05", "B06", "B07", "B08", "B8A", "B09", "B10", "B11", "B12"]
     S2_L1C_METAFILES = (
         [PRODUCT_INFO, TILE_INFO, METADATA, INSPIRE, MANIFEST, DATASTRIP_METADATA]
@@ -545,6 +519,7 @@
         + [f"{preview}/{band}" for preview, band in it.zip_longest([], S2_L1C_BANDS, fillvalue=PREVIEW)]
         + [QI_MSK_CLOUD]
         + [f"qi/MSK_{qi}_{band}" for qi, band in it.product(QI_LIST, S2_L1C_BANDS)]
+        + [f"qi/{qi}_{band}" for qi, band in it.product(QI_LIST_v4, S2_L1C_BANDS)]
         + [f"qi/{qi_report}" for qi_report in [FORMAT_CORRECTNESS, GENERAL_QUALITY, GEOMETRIC_QUALITY, SENSOR_QUALITY]]
         + [ECMWFT]
     )
@@ -559,35 +534,11 @@
         + [f"qi/{source_id}_PVI" for source_id in SOURCE_ID_LIST]
         + [f'qi/{mask}_{res.lstrip("R")}' for mask, res in it.product(CLASS_MASKS, [R20m, R60m])]
         + [f"qi/MSK_{qi}_{band}" for qi, band in it.product(QI_LIST, S2_L1C_BANDS)]
+        + [f"qi/{qi}_{band}" for qi, band in it.product(QI_LIST_v4, S2_L1C_BANDS)]
         + [QI_MSK_CLOUD]
         + [f"qi/{qi_report}" for qi_report in QUALITY_REPORTS]
         + [ECMWFT, AUX_ECMWFT, GIPP]
     )
-=======
-    S2_L1C_BANDS = ['B01', 'B02', 'B03', 'B04', 'B05', 'B06', 'B07', 'B08', 'B8A', 'B09', 'B10', 'B11', 'B12']
-    S2_L1C_METAFILES = [PRODUCT_INFO, TILE_INFO, METADATA, INSPIRE, MANIFEST, DATASTRIP_METADATA] +\
-                       [PREVIEW, PREVIEW_JP2, TCI] +\
-                       [f'{preview}/{band}' for preview, band in it.zip_longest([], S2_L1C_BANDS, fillvalue=PREVIEW)] +\
-                       [QI_MSK_CLOUD] +\
-                       [f'qi/MSK_{qi}_{band}' for qi, band in it.product(QI_LIST, S2_L1C_BANDS)] + \
-                       [f'qi/{qi}_{band}' for qi, band in it.product(QI_LIST_v4, S2_L1C_BANDS)] + \
-                       [f'qi/{qi_report}' for qi_report in [FORMAT_CORRECTNESS, GENERAL_QUALITY,
-                                                            GEOMETRIC_QUALITY, SENSOR_QUALITY]] +\
-                       [ECMWFT]
-
-    # Sentinel-2 L2A products:
-    S2_L2A_BANDS = [f'{resolution}/{band}' for resolution, band_list in sorted(S2_L2A_BAND_MAP.items())
-                    for band in band_list]
-    S2_L2A_METAFILES = [PRODUCT_INFO, TILE_INFO, METADATA, INSPIRE, MANIFEST, L2A_MANIFEST, REPORT,
-                        DATASTRIP_METADATA] + [f'datastrip/*/qi/{qi_report}' for qi_report in QUALITY_REPORTS] +\
-                       [f'qi/{source_id}_PVI' for source_id in SOURCE_ID_LIST] +\
-                       [f'qi/{mask}_{res.lstrip("R")}' for mask, res in it.product(CLASS_MASKS, [R20m, R60m])] +\
-                       [f'qi/MSK_{qi}_{band}' for qi, band in it.product(QI_LIST, S2_L1C_BANDS)] + \
-                       [f'qi/{qi}_{band}' for qi, band in it.product(QI_LIST_v4, S2_L1C_BANDS)] + \
-                       [QI_MSK_CLOUD] +\
-                       [f'qi/{qi_report}' for qi_report in QUALITY_REPORTS] +\
-                       [ECMWFT, AUX_ECMWFT, GIPP]
->>>>>>> 16eb2875
 
     # Product files with formats:
     PRODUCT_FILES = {
