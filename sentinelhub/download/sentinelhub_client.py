"""
Module implementing a rate-limited multithreaded download client for downloading from Sentinel Hub service
"""
import logging
import time
from typing import Any, Callable, Dict, Optional, Tuple, TypeVar
import warnings
from threading import Lock
from typing import Dict, Tuple, Union

import requests

<<<<<<< HEAD
from sentinelhub.download.request import DownloadRequest

from ..exceptions import SHRateLimitWarning
=======
from ..config import SHConfig
from ..exceptions import SHRateLimitWarning, SHRuntimeWarning
>>>>>>> 69a5bcc9
from .client import DownloadClient
from .handlers import fail_user_errors, retry_temporary_errors
from .rate_limit import SentinelHubRateLimit
from .session import SentinelHubSession

LOGGER = logging.getLogger(__name__)

T = TypeVar("T")

class SentinelHubDownloadClient(DownloadClient):
    """Download client specifically configured for download from Sentinel Hub service"""

<<<<<<< HEAD
    _CACHED_SESSIONS: Dict[Tuple[str, str, str], SentinelHubSession] = {}
=======
    _CACHED_SESSIONS: Dict[Tuple[str, str], SentinelHubSession] = {}
>>>>>>> 69a5bcc9

    def __init__(self, *, session: Optional[SentinelHubSession] = None, **kwargs: Any):
        """
        :param session: An OAuth2 session with Sentinel Hub service
        :type session: SentinelHubSession or None
        :param kwargs: Optional parameters from DownloadClient
        """
        super().__init__(**kwargs)

        if session is not None and not isinstance(session, SentinelHubSession):
            raise ValueError(
                f"A session parameter has to be an instance of {SentinelHubSession.__name__} or None, but "
                f"{session} was given"
            )
        self.session = session

        self.rate_limit = SentinelHubRateLimit(num_processes=self.config.number_of_download_processes)
        self.lock: Optional[Lock] = None

    def download(self, *args: Any, **kwargs: Any) -> Any:
        """The main download method

        :param args: Passed to `DownloadClient.download`
        :param kwargs: Passed to `DownloadClient.download`
        """
        # Because the Lock object cannot be pickled we create it only here and remove it afterward
        self.lock = Lock()
        try:
            return super().download(*args, **kwargs)
        finally:
            self.lock = None

    @retry_temporary_errors
    @fail_user_errors
    def _execute_download(self, request: DownloadRequest) -> Any:
        """
        Executes the download with a single thread and uses a rate limit object, which is shared between all threads
        """
        while True:
            sleep_time = self._execute_thread_safe(self.rate_limit.register_next)

            if sleep_time == 0:
                LOGGER.debug(
                    "Sending %s request to %s. Hash of sent request is %s",
                    request.request_type.value,
                    request.url,
                    request.get_hashed_name(),
                )
                response = self._do_download(request)

                self._execute_thread_safe(self.rate_limit.update, response.headers)

                if response.status_code == requests.status_codes.codes.TOO_MANY_REQUESTS:
                    warnings.warn("Download rate limit hit", category=SHRateLimitWarning)
                    continue

                response.raise_for_status()

                LOGGER.debug("Successful %s request to %s", request.request_type.value, request.url)
                return response.content

            LOGGER.debug("Request needs to wait. Sleeping for %0.2f", sleep_time)
            time.sleep(sleep_time)

    def _execute_thread_safe(self, thread_unsafe_function: Callable[..., T], *args: Any, **kwargs: Any) -> T:
        """Executes a function inside a thread lock and handles potential errors"""
        if self.lock is None:
            return thread_unsafe_function(*args, **kwargs)

        with self.lock:
            return thread_unsafe_function(*args, **kwargs)

    def _do_download(self, request: DownloadRequest) -> Any:
        """Runs the download"""
        return requests.request(
            request.request_type.value,
            url=request.url,
            json=request.post_values,
            headers=self._prepare_headers(request),
            timeout=self.config.download_timeout_seconds,
        )

    def _prepare_headers(self, request: DownloadRequest) -> Dict[str, Any]:
        """Prepares final headers by potentially joining them with session headers"""
        if not request.use_session:
            return request.headers

        session_headers = self._execute_thread_safe(self._get_session_headers)
        return {**session_headers, **request.headers}

    def _get_session_headers(self) -> Dict[str, Any]:
        """Provides up-to-date session headers

        Note that calling session_headers property triggers update if session has expired therefore this has to be
        called in a thread-safe way
        """
        return self.get_session().session_headers

    def get_session(self) -> SentinelHubSession:
        """Provides the session object used by the client

        :return: A Sentinel Hub session object
        """
        if self.session:
            return self.session

        cache_key = self._get_cache_key(self.config)
        if cache_key in SentinelHubDownloadClient._CACHED_SESSIONS:
            session = SentinelHubDownloadClient._CACHED_SESSIONS[cache_key]
        else:
            session = SentinelHubSession(config=self.config)
            SentinelHubDownloadClient._CACHED_SESSIONS[cache_key] = session

        self.session = session
        return session

    @staticmethod
    def cache_session(session: SentinelHubSession) -> None:
        """Cache a Sentinel Hub session for to be reused by all instances of `SentinelHubDownloadClient` and its child
        classes within the same Python runtime environment.

        :param session: A session object to be cached.
        """
        if not isinstance(session, SentinelHubSession):
            raise ValueError(
                f"Given object should be an instance of {SentinelHubSession.__name__} but {session} was given"
            )

        cache_key = SentinelHubDownloadClient._get_cache_key(session)
        SentinelHubDownloadClient._CACHED_SESSIONS[cache_key] = session

    @staticmethod
    def _get_cache_key(config_or_session: Union[SentinelHubSession, SHConfig]) -> Tuple[str, str]:
        """Calculates a cache key for the given session or config object. The key consists of an OAuth client ID and
        a base service URL.
        """
        if isinstance(config_or_session, SHConfig):
            return config_or_session.sh_client_id, config_or_session.sh_base_url

        if isinstance(config_or_session, SentinelHubSession):
            base_url = config_or_session.config.sh_base_url

            # If session was generated from token then config_or_session.config.sh_client_id could have wrong client id.
            sh_client_id = config_or_session.info().get("aud", "")
            if not sh_client_id:
                warnings.warn(
                    "Failed to read client ID from OAuth token. Session caching might not work correctly.",
                    category=SHRuntimeWarning,
                )

            return sh_client_id, base_url

        raise ValueError(f"Expected a config or a session object but got {config_or_session}")

    @staticmethod
    def clear_cache() -> None:
        """Clears cached sessions."""
        SentinelHubDownloadClient._CACHED_SESSIONS = {}<|MERGE_RESOLUTION|>--- conflicted
+++ resolved
@@ -3,38 +3,29 @@
 """
 import logging
 import time
-from typing import Any, Callable, Dict, Optional, Tuple, TypeVar
 import warnings
 from threading import Lock
-from typing import Dict, Tuple, Union
+from typing import Any, Callable, Dict, Optional, Tuple, TypeVar, Union
 
 import requests
 
-<<<<<<< HEAD
-from sentinelhub.download.request import DownloadRequest
-
-from ..exceptions import SHRateLimitWarning
-=======
 from ..config import SHConfig
 from ..exceptions import SHRateLimitWarning, SHRuntimeWarning
->>>>>>> 69a5bcc9
 from .client import DownloadClient
 from .handlers import fail_user_errors, retry_temporary_errors
 from .rate_limit import SentinelHubRateLimit
+from .request import DownloadRequest
 from .session import SentinelHubSession
 
 LOGGER = logging.getLogger(__name__)
 
 T = TypeVar("T")
 
+
 class SentinelHubDownloadClient(DownloadClient):
     """Download client specifically configured for download from Sentinel Hub service"""
 
-<<<<<<< HEAD
-    _CACHED_SESSIONS: Dict[Tuple[str, str, str], SentinelHubSession] = {}
-=======
     _CACHED_SESSIONS: Dict[Tuple[str, str], SentinelHubSession] = {}
->>>>>>> 69a5bcc9
 
     def __init__(self, *, session: Optional[SentinelHubSession] = None, **kwargs: Any):
         """
