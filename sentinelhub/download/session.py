--- conflicted
+++ resolved
@@ -5,10 +5,7 @@
 import json
 import logging
 import time
-<<<<<<< HEAD
-=======
 import warnings
->>>>>>> 69a5bcc9
 from typing import Any, Dict, Optional
 
 from oauthlib.oauth2 import BackendApplicationClient
@@ -36,9 +33,6 @@
 
     DEFAULT_SECONDS_BEFORE_EXPIRY = 60
 
-<<<<<<< HEAD
-    def __init__(self, config: Optional[SHConfig] = None):
-=======
     def __init__(
         self,
         config: Optional[SHConfig] = None,
@@ -46,7 +40,6 @@
         *,
         _token: Optional[JsonDict] = None,
     ):
->>>>>>> 69a5bcc9
         """
         :param config: A config object containing Sentinel Hub OAuth credentials and the base URL of the service.
         :param refresh_before_expiry: A number of seconds before authentication token expiry at which time a refreshing
@@ -67,17 +60,10 @@
                 "https://sentinelhub-py.readthedocs.io/en/latest/configure.html for more info."
             )
 
-<<<<<<< HEAD
-        self._token: Optional[Dict[str, Any]] = None
-        _ = self.token
-
-    @property
-    def token(self) -> Dict[str, Any]:
-=======
         self._token = self._collect_new_token() if _token is None else _token
 
     @classmethod
-    def from_token(cls, token) -> "SentinelHubSession":
+    def from_token(cls, token: Dict[str, Any]) -> "SentinelHubSession":
         """Create a session object from the given token. The created session is configured not to refresh its token.
 
         :param token: A dictionary containing token object.
@@ -90,7 +76,6 @@
 
     @property
     def token(self) -> JsonDict:
->>>>>>> 69a5bcc9
         """Always up-to-date session's token
 
         :return: A token in a form of dictionary of parameters
@@ -106,11 +91,7 @@
 
         return self._token
 
-<<<<<<< HEAD
-    def info(self) -> Dict[str, Any]:
-=======
     def info(self) -> JsonDict:
->>>>>>> 69a5bcc9
         """Decode token to get token info"""
 
         token = self.token["access_token"].split(".")[1]
@@ -119,18 +100,6 @@
         return json.loads(decoded_string)
 
     @property
-<<<<<<< HEAD
-    def session_headers(self) -> Dict[str, Any]:
-        """Provides session authorization headers
-
-        :return: A dictionary with authorization headers
-        """
-        return {"Authorization": f'Bearer {self.token["access_token"]}'}
-
-    @fail_user_errors
-    @retry_temporary_errors
-    def _fetch_token(self, request: DownloadRequest) -> Dict[str, Any]:
-=======
     def session_headers(self) -> Dict[str, str]:
         """Provides session authorization headers
 
@@ -150,7 +119,6 @@
     @retry_temporary_errors
     @fail_user_errors
     def _fetch_token(self, request: DownloadRequest) -> JsonDict:
->>>>>>> 69a5bcc9
         """Collects a new token from Sentinel Hub service"""
         oauth_client = BackendApplicationClient(client_id=self.config.sh_client_id)
 
@@ -158,4 +126,4 @@
         with OAuth2Session(client=oauth_client) as oauth_session:
             return oauth_session.fetch_token(
                 token_url=request.url, client_id=self.config.sh_client_id, client_secret=self.config.sh_client_secret
-            )
+            )